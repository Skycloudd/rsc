![](https://img.shields.io/crates/l/rsc.svg) ![](https://img.shields.io/badge/status-stable-blue.svg)

**RSC is a handwritten scientific calculator for turning an equation inside a string into a result.** RSC is designed to be very lightweight and have as few dependencies as possible. It has the goal of just doing a single thing really well, and enabling anyone to extend it with more features.

RSC is also designed with the goal to not become bloated software. **RSC will not receive frequent updates, but that does not mean it is old or unmaintained.** That being said, RSC may still receive internal updates with relation to speed or resource usage.

# Obtaining RSC
If you would like to install RSC as a program onto your computer, there is information [here](https://github.com/asmoaesl/rsc/wiki/Executable).

# Performance
RSC computes next to instantaneously, even with debug builds. The following output is the time (in nanoseconds) the different operations take to process `sqrt((6.1--2.22)^2 + (-24-10.5)^2)`, where "bench_eval" is all of them at once. More info at [lib.rs](https://github.com/asmoaesl/rsc/blob/master/src/lib.rs).
```
PS C:\Users\Luke\Documents\Projects\rsc> cargo bench
    Finished release [optimized] target(s) in 0.02s
     Running target\release\deps\rsc-74a7d2c06ab98eee.exe

running 4 tests
test tests::bench_compute  ... bench:         231 ns/iter (+/- 10)
test tests::bench_eval     ... bench:       6,272 ns/iter (+/- 504)
test tests::bench_parse    ... bench:       1,624 ns/iter (+/- 133)
test tests::bench_tokenize ... bench:       4,302 ns/iter (+/- 1,462)
...
```

# Stability
RSC will not have any major changes to its syntax. It will remain to be consistent for a long time. It is up to forkers to make different tastes of RSC. It will also forever keep the same open-source permissions.

# License
RSC is MIT licensed. RSC will always remain free to modify and use without attribution.

# Example
## Executable
Using RSC as the actual program provides a simple interface for solving expressions. A right arrow shows where the user can input an expression, and upon pressing the Return key, the result of the entered expression is displayed on the next line.
```
PS C:\Users\Luke> rsc
>2+2
4
>a = 2
2
>a^3
8
>b
Compute error: UnrecognizedIdentifier("b")
>(b = a^2) + 3
7
>b
4
>sqrt((6.1--2.22)^2 + (-24-10.5)^2)
35.48904619738322
>|-3|
3
>abs -3
3
```
## Library
RSC is very painless to use. For simple, one-off expression solving:
<<<<<<< HEAD
```rust
extern crate rsc;

=======
```rs
>>>>>>> 6725b64a
use rsc::eval;

fn main() {
    assert!(eval("5^2").unwrap() == 25.0);
    assert!(eval("x = 5").unwrap() == 5.0);
    assert!(eval("x").is_err()); // Previously assigned variables are discarded
}
```
In order to keep variables, you must create a `Computer` instance:
```rs
use rsc::computer::Computer;

fn main() {
    let mut c = Computer::new();

    assert!(c.eval("x = 5").unwrap() == 5.0);
    assert!(c.eval("x^2").unwrap() == 25.0);
}
```
## Debug
RSC can be run with the `ast` flag and show the internal expression that was created by the parser. This is most commonly used for entertainment purposes 😛.
```rust
PS C:\Users\Luke> rsc ast
>(a = 2)^3
Pow(
    Assignment(
        "a",
        Constant(
            2.0
        )
    ),
    Constant(
        3.0
    )
)
8
```
## Errors
```rust
PS C:\Users\lukew> rsc
>oops
Lexer error: InvalidIdentifier("oops")
>3.3.1
Lexer error: InvalidNumber("3.3.1")
>2+
Parser error: ExpectedFactor(None)
>2(3
Parser error: ExpectedClosingParenthesis
>2b
Parser error: UnexpectedNumber(Identifier("b"))
>b
Compute error: UnrecognizedIdentifier("b")
```
# Related Projects
* [rscplot](https://github.com/asmoaesl/rscplot): A graphing calculator dependent on RSC for solving expressions.<|MERGE_RESOLUTION|>--- conflicted
+++ resolved
@@ -54,13 +54,9 @@
 ```
 ## Library
 RSC is very painless to use. For simple, one-off expression solving:
-<<<<<<< HEAD
 ```rust
 extern crate rsc;
 
-=======
-```rs
->>>>>>> 6725b64a
 use rsc::eval;
 
 fn main() {
